--- conflicted
+++ resolved
@@ -1631,14 +1631,10 @@
           && !impl_.TagValue(BamRecordTag::PULSE_CALL).IsNull();
 }
 
-<<<<<<< HEAD
-bool BamRecord::HasPulseCallWidth() const
-=======
 bool BamRecord::HasPulseExclusion(void) const
 { return impl_.HasTag(BamRecordTag::PULSE_EXCLUSION); }
 
 bool BamRecord::HasPulseCallWidth(void) const
->>>>>>> 944ae0ec
 { return impl_.HasTag(BamRecordTag::PULSE_CALL_WIDTH); }
 
 bool BamRecord::HasPulseWidth() const
